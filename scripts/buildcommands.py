#!/usr/bin/env python2
# Script to handle build time requests embedded in C code.
#
# Copyright (C) 2016-2024  Kevin O'Connor <kevin@koconnor.net>
#
# This file may be distributed under the terms of the GNU GPLv3 license.
import sys, os, subprocess, optparse, logging, shlex, socket, time, traceback
import json, zlib

sys.path.append("./klippy")
import msgproto  # noqa: E402

FILEHEADER = """
/* DO NOT EDIT! This is an autogenerated file. See scripts/buildcommands.py. */

#include "board/irq.h"
#include "board/pgm.h"
#include "command.h"
#include "compiler.h"
#include "initial_pins.h"
"""


def error(msg):
    sys.stderr.write(msg + "\n")
    sys.exit(-1)


Handlers = []


######################################################################
# C call list generation
######################################################################

# Create dynamic C functions that call a list of other C functions
class HandleCallList:
    def __init__(self):
        self.call_lists = {"ctr_run_initfuncs": []}
        self.ctr_dispatch = {"_DECL_CALLLIST": self.decl_calllist}

    def decl_calllist(self, req):
        funcname, callname = req.split()[1:]
        self.call_lists.setdefault(funcname, []).append(callname)

    def update_data_dictionary(self, data):
        pass

    def generate_code(self, options):
        code = []
        for funcname, funcs in self.call_lists.items():
            func_code = [
                "    extern void %s(void);\n    %s();" % (f, f) for f in funcs
            ]
            if funcname == "ctr_run_taskfuncs":
                add_poll = "    irq_poll();\n"
                func_code = [add_poll + fc for fc in func_code]
                func_code.append(add_poll)
            fmt = """
void
%s(void)
{
    %s
}
"""
            code.append(fmt % (funcname, "\n".join(func_code).strip()))
        return "".join(code)


Handlers.append(HandleCallList())


######################################################################
# Enumeration and static string generation
######################################################################

STATIC_STRING_MIN = 2

# Generate a dynamic string to integer mapping
class HandleEnumerations:
    def __init__(self):
        self.static_strings = []
        self.enumerations = {}
        self.ctr_dispatch = {
            "_DECL_STATIC_STR": self.decl_static_str,
            "DECL_ENUMERATION": self.decl_enumeration,
            "DECL_ENUMERATION_RANGE": self.decl_enumeration_range,
        }

    def add_enumeration(self, enum, name, value):
        enums = self.enumerations.setdefault(enum, {})
        if name in enums and enums[name] != value:
            error(
                "Conflicting definition for enumeration '%s %s'" % (enum, name)
            )
        enums[name] = value

    def decl_enumeration(self, req):
        enum, name, value = req.split()[1:]
        self.add_enumeration(enum, name, int(value, 0))

    def decl_enumeration_range(self, req):
        enum, name, value, count = req.split()[1:]
        self.add_enumeration(enum, name, (int(value, 0), int(count, 0)))

    def decl_static_str(self, req):
        msg = req.split(None, 1)[1]
        if msg not in self.static_strings:
            self.static_strings.append(msg)

    def update_data_dictionary(self, data):
        for i, s in enumerate(self.static_strings):
            self.add_enumeration("static_string_id", s, i + STATIC_STRING_MIN)
        data["enumerations"] = self.enumerations

    def generate_code(self, options):
        code = []
        for i, s in enumerate(self.static_strings):
            code.append(
                '    if (__builtin_strcmp(str, "%s") == 0)\n'
                "        return %d;\n" % (s, i + STATIC_STRING_MIN)
            )
        fmt = """
uint8_t __always_inline
ctr_lookup_static_string(const char *str)
{
    %s
    return 0xff;
}
"""
        return fmt % ("".join(code).strip(),)


HandlerEnumerations = HandleEnumerations()
Handlers.append(HandlerEnumerations)


######################################################################
# Constants
######################################################################

# Allow adding build time constants to the data dictionary
class HandleConstants:
    def __init__(self):
        self.constants = {}
        self.ctr_dispatch = {
            "DECL_CONSTANT": self.decl_constant,
            "DECL_CONSTANT_STR": self.decl_constant_str,
        }

    def set_value(self, name, value):
        if name in self.constants and self.constants[name] != value:
            error("Conflicting definition for constant '%s'" % name)
        self.constants[name] = value

    def decl_constant(self, req):
        name, value = req.split()[1:]
        self.set_value(name, int(value, 0))

    def decl_constant_str(self, req):
        name, value = req.split(None, 2)[1:]
        value = value.strip()
        if value.startswith('"') and value.endswith('"'):
            value = value[1:-1]
        self.set_value(name, value)

    def update_data_dictionary(self, data):
        data["config"] = self.constants

    def generate_code(self, options):
        return ""


HandlerConstants = HandleConstants()
Handlers.append(HandlerConstants)


######################################################################
# Initial pins
######################################################################


class HandleInitialPins:
    def __init__(self):
        self.initial_pins = []
        self.ctr_dispatch = {"DECL_INITIAL_PINS": self.decl_initial_pins}

    def decl_initial_pins(self, req):
        pins = req.split(None, 1)[1].strip()
        if pins.startswith('"') and pins.endswith('"'):
            pins = pins[1:-1]
        if pins:
            self.initial_pins = [p.strip() for p in pins.split(",")]
            HandlerConstants.decl_constant_str(
                "_DECL_CONSTANT_STR INITIAL_PINS " + ",".join(self.initial_pins)
            )

    def update_data_dictionary(self, data):
        pass

    def map_pins(self):
        if not self.initial_pins:
            return []
        mp = msgproto.MessageParser()
        mp.fill_enumerations(HandlerEnumerations.enumerations)
        pinmap = mp.get_enumerations().get("pin", {})
        out = []
        for p in self.initial_pins:
            flag = "IP_OUT_HIGH"
            if p.startswith("!"):
                flag = "0"
                p = p[1:].strip()
            if p not in pinmap:
                error("Unknown initial pin '%s'" % (p,))
            out.append("\n    {%d, %s}, // %s" % (pinmap[p], flag, p))
        return out

    def generate_code(self, options):
        out = self.map_pins()
        fmt = """
const struct initial_pin_s initial_pins[] PROGMEM = {%s
};
const int initial_pins_size PROGMEM = ARRAY_SIZE(initial_pins);
"""
        return fmt % ("".join(out),)


Handlers.append(HandleInitialPins())


######################################################################
# ARM IRQ vector table generation
######################################################################

# Create ARM IRQ vector table from interrupt handler declarations
class Handle_arm_irq:
    def __init__(self):
        self.irqs = {}
        self.ctr_dispatch = {"DECL_ARMCM_IRQ": self.decl_armcm_irq}

    def decl_armcm_irq(self, req):
        func, num = req.split()[1:]
        num = int(num, 0)
        if num in self.irqs and self.irqs[num] != func:
            error(
                "Conflicting IRQ definition %d (old %s new %s)"
                % (num, self.irqs[num], func)
            )
        self.irqs[num] = func

    def update_data_dictionary(self, data):
        pass

    def generate_code(self, options):
        armcm_offset = 16
        if 1 - armcm_offset not in self.irqs:
            # The ResetHandler was not defined - don't build VectorTable
            return ""
        max_irq = max(self.irqs.keys())
        table = ["    DefaultHandler,\n"] * (max_irq + armcm_offset + 1)
        defs = []
        for num, func in self.irqs.items():
            if num < 1 - armcm_offset:
                error("Invalid IRQ %d (%s)" % (num, func))
            defs.append("extern void %s(void);\n" % (func,))
            table[num + armcm_offset] = "    %s,\n" % (func,)
        table[0] = "    &_stack_end,\n"
        fmt = """
extern void DefaultHandler(void);
extern uint32_t _stack_end;
%s
const void *VectorTable[] __visible __section(".vector_table") = {
%s};
"""
        return fmt % ("".join(defs), "".join(table))


Handlers.append(Handle_arm_irq())


######################################################################
# Wire protocol commands and responses
######################################################################

# Dynamic command and response registration
class HandleCommandGeneration:
    def __init__(self):
        self.commands = {}
        self.encoders = []
        self.msg_to_id = dict(msgproto.DefaultMessages)
        self.messages_by_name = {m.split()[0]: m for m in self.msg_to_id}
        self.all_param_types = {}
        self.ctr_dispatch = {
            "DECL_COMMAND_FLAGS": self.decl_command,
            "_DECL_ENCODER": self.decl_encoder,
            "_DECL_OUTPUT": self.decl_output,
        }

    def decl_command(self, req):
        funcname, flags, msgname = req.split()[1:4]
        if msgname in self.commands:
            error("Multiple definitions for command '%s'" % msgname)
        self.commands[msgname] = (funcname, flags, msgname)
        msg = req.split(None, 3)[3]
        m = self.messages_by_name.get(msgname)
        if m is not None and m != msg:
            error("Conflicting definition for command '%s'" % msgname)
        self.messages_by_name[msgname] = msg

    def decl_encoder(self, req):
        msg = req.split(None, 1)[1]
        msgname = msg.split()[0]
        m = self.messages_by_name.get(msgname)
        if m is not None and m != msg:
            error("Conflicting definition for message '%s'" % msgname)
        self.messages_by_name[msgname] = msg
        self.encoders.append((msgname, msg))

    def decl_output(self, req):
        msg = req.split(None, 1)[1]
        self.encoders.append((None, msg))

    def create_message_ids(self):
        # Create unique ids for each message type
        msgid = max(self.msg_to_id.values())
        mlist = list(self.commands.keys()) + [m for n, m in self.encoders]
        for msgname in mlist:
            msg = self.messages_by_name.get(msgname, msgname)
            if msg not in self.msg_to_id:
                msgid += 1
                self.msg_to_id[msg] = msgid
        if msgid >= 128:
            # The mcu currently assumes all message ids encode to one byte
            error("Too many message ids")

    def update_data_dictionary(self, data):
        # Handle message ids over 96 (they are decoded as negative numbers)
        msg_to_tag = {
            msg: msgid if msgid < 96 else msgid - 128
            for msg, msgid in self.msg_to_id.items()
        }
        command_tags = [
            msg_to_tag[msg]
            for msgname, msg in self.messages_by_name.items()
            if msgname in self.commands
        ]
        response_tags = [
            msg_to_tag[msg]
            for msgname, msg in self.messages_by_name.items()
            if msgname not in self.commands
        ]
        data["commands"] = {
            msg: msgtag
            for msg, msgtag in msg_to_tag.items()
            if msgtag in command_tags
        }
        data["responses"] = {
            msg: msgtag
            for msg, msgtag in msg_to_tag.items()
            if msgtag in response_tags
        }
        output = {
            msg: msgtag
            for msg, msgtag in msg_to_tag.items()
            if msgtag not in command_tags and msgtag not in response_tags
        }
        if output:
            data["output"] = output

    def build_parser(self, msgid, msgformat, msgtype):
        if msgtype == "output":
            param_types = msgproto.lookup_output_params(msgformat)
            comment = "Output: " + msgformat
        else:
            param_types = [t for name, t in msgproto.lookup_params(msgformat)]
            comment = msgformat
        params = "0"
        types = tuple([t.__class__.__name__ for t in param_types])
        if types:
            paramid = self.all_param_types.get(types)
            if paramid is None:
                paramid = len(self.all_param_types)
                self.all_param_types[types] = paramid
            params = "command_parameters%d" % (paramid,)
        out = """
    // %s
    .msg_id=%d,
    .num_params=%d,
    .param_types = %s,
""" % (
            comment,
            msgid,
            len(types),
            params,
        )
        if msgtype == "response":
            num_args = (
                len(types)
                + types.count("PT_progmem_buffer")
                + types.count("PT_buffer")
            )
            out += "    .num_args=%d," % (num_args,)
        else:
            max_size = min(
                msgproto.MESSAGE_MAX,
                (
                    msgproto.MESSAGE_MIN
                    + 1
                    + sum([t.max_length for t in param_types])
                ),
            )
            out += "    .max_size=%d," % (max_size,)
        return out

    def generate_responses_code(self):
        encoder_defs = []
        output_code = []
        encoder_code = []
        did_output = {}
        for msgname, msg in self.encoders:
            msgid = self.msg_to_id[msg]
            if msgid in did_output:
                continue
            did_output[msgid] = True
            code = (
                '    if (__builtin_strcmp(str, "%s") == 0)\n'
                "        return &command_encoder_%s;\n" % (msg, msgid)
            )
            if msgname is None:
                parsercode = self.build_parser(msgid, msg, "output")
                output_code.append(code)
            else:
                parsercode = self.build_parser(msgid, msg, "command")
                encoder_code.append(code)
            encoder_defs.append(
                "const struct command_encoder command_encoder_%s PROGMEM = {"
                "    %s\n};\n" % (msgid, parsercode)
            )
        fmt = """
%s

const __always_inline struct command_encoder *
ctr_lookup_encoder(const char *str)
{
    %s
    return NULL;
}

const __always_inline struct command_encoder *
ctr_lookup_output(const char *str)
{
    %s
    return NULL;
}
"""
        return fmt % (
            "".join(encoder_defs).strip(),
            "".join(encoder_code).strip(),
            "".join(output_code).strip(),
        )

    def generate_commands_code(self):
        cmd_by_id = {
            self.msg_to_id[self.messages_by_name.get(msgname, msgname)]: cmd
            for msgname, cmd in self.commands.items()
        }
        max_cmd_msgid = max(cmd_by_id.keys())
        index = []
        externs = {}
        for msgid in range(max_cmd_msgid + 1):
            if msgid not in cmd_by_id:
                index.append(" {\n},")
                continue
            funcname, flags, msgname = cmd_by_id[msgid]
            msg = self.messages_by_name[msgname]
            externs[funcname] = 1
            parsercode = self.build_parser(msgid, msg, "response")
            index.append(
                " {%s\n    .flags=%s,\n    .func=%s\n},"
                % (parsercode, flags, funcname)
            )
        index = "".join(index).strip()
        externs = "\n".join(
            [
                "extern void " + funcname + "(uint32_t*);"
                for funcname in sorted(externs)
            ]
        )
        fmt = """
%s

const struct command_parser command_index[] PROGMEM = {
%s
};

const uint8_t command_index_size PROGMEM = ARRAY_SIZE(command_index);
"""
        return fmt % (externs, index)

    def generate_param_code(self):
        sorted_param_types = sorted(
            [(i, a) for a, i in self.all_param_types.items()]
        )
        params = [""]
        for paramid, argtypes in sorted_param_types:
            params.append(
                "static const uint8_t command_parameters%d[] PROGMEM = {\n"
                "    %s };"
                % (
                    paramid,
                    ", ".join(argtypes),
                )
            )
        params.append("")
        return "\n".join(params)

    def generate_code(self, options):
        self.create_message_ids()
        parsercode = self.generate_responses_code()
        cmdcode = self.generate_commands_code()
        paramcode = self.generate_param_code()
        return paramcode + parsercode + cmdcode


Handlers.append(HandleCommandGeneration())


######################################################################
# Version generation
######################################################################

# Run program and return the specified output
def check_output(prog):
    logging.debug("Running %s" % (repr(prog),))
    try:
        process = subprocess.Popen(shlex.split(prog), stdout=subprocess.PIPE)
        output = process.communicate()[0]
        retcode = process.poll()
    except OSError:
        logging.debug("Exception on run: %s" % (traceback.format_exc(),))
        return ""
    logging.debug("Got (code=%s): %s" % (retcode, repr(output)))
    if retcode:
        return ""
    try:
        return str(output.decode("utf8"))
    except UnicodeError:
        logging.debug("Exception on decode: %s" % (traceback.format_exc(),))
        return ""


# Obtain version info from "git" program
def git_version():
    if not os.path.exists(".git"):
        logging.debug("No '.git' file/directory found")
        return ""
    ver = check_output("git describe --always --tags --long --dirty").strip()
    logging.debug("Got git version: %s" % (repr(ver),))
    return ver


def build_version(extra, cleanbuild):
    version = git_version()
    if not version:
        cleanbuild = False
        version = "?"
    elif "dirty" in version:
        cleanbuild = False
    if not cleanbuild:
        btime = time.strftime("%Y%m%d_%H%M%S")
        hostname = socket.gethostname()
        version = "%s-%s-%s" % (version, btime, hostname)
    return version + extra


# Run "tool --version" for each specified tool and extract versions
def tool_versions(tools):
    tools = [t.strip() for t in tools.split(";")]
    versions = ["", ""]
    success = 0
    for tool in tools:
        # Extract first line from "tool --version" output
        verstr = check_output("%s --version" % (tool,)).split("\n")[0]
        # Check if this tool looks like a binutils program
        isbinutils = 0
        if verstr.startswith("GNU "):
            isbinutils = 1
            verstr = verstr[4:]
        # Extract version information and exclude program name
        if " " not in verstr:
            continue
        prog, ver = verstr.split(" ", 1)
        if not prog or not ver:
            continue
        # Check for any version conflicts
        if versions[isbinutils] and versions[isbinutils] != ver:
            logging.debug(
                "Mixed version %s vs %s"
                % (repr(versions[isbinutils]), repr(ver))
            )
            versions[isbinutils] = "mixed"
            continue
        versions[isbinutils] = ver
        success += 1
    cleanbuild = versions[0] and versions[1] and success == len(tools)
    return cleanbuild, "gcc: %s binutils: %s" % (versions[0], versions[1])


# Add version information to the data dictionary
class HandleVersions:
    def __init__(self):
        self.ctr_dispatch = {}
        self.toolstr = self.version = ""

    def update_data_dictionary(self, data):
<<<<<<< HEAD
        data["version"] = self.version
        data["build_versions"] = self.toolstr

=======
        data['version'] = self.version
        data['build_versions'] = self.toolstr
        data['app'] = 'Klipper'
        data['license'] = 'GNU GPLv3'
>>>>>>> 5e280680
    def generate_code(self, options):
        cleanbuild, self.toolstr = tool_versions(options.tools)
        self.version = build_version(options.extra, cleanbuild)
        sys.stdout.write("Version: %s\n" % (self.version,))
        return "\n// version: %s\n// build_versions: %s\n" % (
            self.version,
            self.toolstr,
        )


Handlers.append(HandleVersions())


######################################################################
# Identify data dictionary generation
######################################################################

# Automatically generate the wire protocol data dictionary
class HandleIdentify:
    def __init__(self):
        self.ctr_dispatch = {}

    def update_data_dictionary(self, data):
        pass

    def generate_code(self, options):
        # Generate data dictionary
        data = {}
        for h in Handlers:
            h.update_data_dictionary(data)
        datadict = json.dumps(data, separators=(",", ":"), sort_keys=True)

        # Write data dictionary
        if options.write_dictionary:
            f = open(options.write_dictionary, "w")
            f.write(datadict)
            f.close()

        # Format compressed info into C code
        zdatadict = bytearray(zlib.compress(datadict.encode(), 9))
        out = []
        for i in range(len(zdatadict)):
            if i % 8 == 0:
                out.append("\n   ")
            out.append(" 0x%02x," % (zdatadict[i],))
        fmt = """
const uint8_t command_identify_data[] PROGMEM = {%s
};

// Identify size = %d (%d uncompressed)
const uint32_t command_identify_size PROGMEM
    = ARRAY_SIZE(command_identify_data);
"""
        return fmt % ("".join(out), len(zdatadict), len(datadict))


Handlers.append(HandleIdentify())


######################################################################
# Main code
######################################################################


def main():
    usage = "%prog [options] <cmd section file> <output.c>"
    opts = optparse.OptionParser(usage)
    opts.add_option(
        "-e",
        "--extra",
        dest="extra",
        default="",
        help="extra version string to append to version",
    )
    opts.add_option(
        "-d",
        dest="write_dictionary",
        help="file to write mcu protocol dictionary",
    )
    opts.add_option(
        "-t",
        "--tools",
        dest="tools",
        default="",
        help="list of build programs to extract version from",
    )
    opts.add_option(
        "-v", action="store_true", dest="verbose", help="enable debug messages"
    )

    options, args = opts.parse_args()
    if len(args) != 2:
        opts.error("Incorrect arguments")
    incmdfile, outcfile = args
    if options.verbose:
        logging.basicConfig(level=logging.DEBUG)

    # Parse request file
    ctr_dispatch = {k: v for h in Handlers for k, v in h.ctr_dispatch.items()}
    f = open(incmdfile, "r")
    data = f.read()
    f.close()
    for req in data.split("\n"):
        req = req.lstrip()
        if not req:
            continue
        cmd = req.split()[0]
        if cmd not in ctr_dispatch:
            error("Unknown build time command '%s'" % cmd)
        ctr_dispatch[cmd](req)

    # Write output
    code = "".join([FILEHEADER] + [h.generate_code(options) for h in Handlers])
    f = open(outcfile, "w")
    f.write(code)
    f.close()


if __name__ == "__main__":
    main()<|MERGE_RESOLUTION|>--- conflicted
+++ resolved
@@ -32,6 +32,7 @@
 ######################################################################
 # C call list generation
 ######################################################################
+
 
 # Create dynamic C functions that call a list of other C functions
 class HandleCallList:
@@ -76,6 +77,7 @@
 
 STATIC_STRING_MIN = 2
 
+
 # Generate a dynamic string to integer mapping
 class HandleEnumerations:
     def __init__(self):
@@ -138,6 +140,7 @@
 ######################################################################
 # Constants
 ######################################################################
+
 
 # Allow adding build time constants to the data dictionary
 class HandleConstants:
@@ -231,6 +234,7 @@
 ######################################################################
 # ARM IRQ vector table generation
 ######################################################################
+
 
 # Create ARM IRQ vector table from interrupt handler declarations
 class Handle_arm_irq:
@@ -281,6 +285,7 @@
 ######################################################################
 # Wire protocol commands and responses
 ######################################################################
+
 
 # Dynamic command and response registration
 class HandleCommandGeneration:
@@ -529,6 +534,7 @@
 # Version generation
 ######################################################################
 
+
 # Run program and return the specified output
 def check_output(prog):
     logging.debug("Running %s" % (repr(prog),))
@@ -613,16 +619,11 @@
         self.toolstr = self.version = ""
 
     def update_data_dictionary(self, data):
-<<<<<<< HEAD
         data["version"] = self.version
         data["build_versions"] = self.toolstr
-
-=======
-        data['version'] = self.version
-        data['build_versions'] = self.toolstr
-        data['app'] = 'Klipper'
-        data['license'] = 'GNU GPLv3'
->>>>>>> 5e280680
+        data["app"] = "Klipper"
+        data["license"] = "GNU GPLv3"
+
     def generate_code(self, options):
         cleanbuild, self.toolstr = tool_versions(options.tools)
         self.version = build_version(options.extra, cleanbuild)
@@ -639,6 +640,7 @@
 ######################################################################
 # Identify data dictionary generation
 ######################################################################
+
 
 # Automatically generate the wire protocol data dictionary
 class HandleIdentify:
