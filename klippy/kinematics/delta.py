--- conflicted
+++ resolved
@@ -80,7 +80,6 @@
         self.need_home = True
         self.limit_xy2 = -1.0
         self.home_position = tuple(
-<<<<<<< HEAD
             self._actuator_to_cartesian(self.abs_endstops)
         )
         self.max_z = min(
@@ -90,16 +89,8 @@
         self.limit_z = min(
             [ep - arm for ep, arm in zip(self.abs_endstops, arm_lengths)]
         )
-=======
-            self._actuator_to_cartesian(self.abs_endstops))
-        self.max_z = min([rail.get_homing_info().position_endstop
-                          for rail in self.rails])
-        self.min_z = config.getfloat('minimum_z_position', 0, maxval=self.max_z)
-        self.limit_z = min([ep - arm
-                            for ep, arm in zip(self.abs_endstops, arm_lengths)])
         self.min_arm_length = min_arm_length = min(arm_lengths)
         self.min_arm2 = min_arm_length**2
->>>>>>> 645a1b83
         logging.info(
             "Delta max build height %.2fmm (radius tapered above %.2fmm)"
             % (self.max_z, self.limit_z)
@@ -182,15 +173,11 @@
         end_z = end_pos[2]
         limit_xy2 = self.max_xy2
         if end_z > self.limit_z:
-<<<<<<< HEAD
-            limit_xy2 = min(limit_xy2, (self.max_z - end_z) ** 2)
-=======
             above_z_limit = end_z - self.limit_z
             allowed_radius = self.radius - math.sqrt(
-                self.min_arm2 - (self.min_arm_length - above_z_limit)**2
+                self.min_arm2 - (self.min_arm_length - above_z_limit) ** 2
             )
             limit_xy2 = min(limit_xy2, allowed_radius**2)
->>>>>>> 645a1b83
         if end_xy2 > limit_xy2 or end_z > self.max_z or end_z < self.min_z:
             # Move out of range - verify not a homing move
             if (
@@ -221,17 +208,10 @@
 
     def get_status(self, eventtime):
         return {
-<<<<<<< HEAD
             "homed_axes": "" if self.need_home else "xyz",
             "axis_minimum": self.axes_min,
             "axis_maximum": self.axes_max,
             "cone_start_z": self.limit_z,
-=======
-            'homed_axes': '' if self.need_home else 'xyz',
-            'axis_minimum': self.axes_min,
-            'axis_maximum': self.axes_max,
-            'cone_start_z': self.limit_z,
->>>>>>> 645a1b83
         }
 
     def get_calibration(self):
