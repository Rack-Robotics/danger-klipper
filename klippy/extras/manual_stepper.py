# Support for a manual controlled stepper
#
# Copyright (C) 2019-2021  Kevin O'Connor <kevin@koconnor.net>
#
# This file may be distributed under the terms of the GNU GPLv3 license.
import stepper, chelper
from . import force_move


class ManualStepper:
    def __init__(self, config):
        self.printer = config.get_printer()
        if config.get("endstop_pin", None) is not None:
            self.can_home = True
            self.rail = stepper.PrinterRail(
                config, need_position_minmax=False, default_position_endstop=0.0
            )
            self.steppers = self.rail.get_steppers()
        else:
            self.can_home = False
            self.rail = stepper.PrinterStepper(config)
            self.steppers = [self.rail]
        self.velocity = config.getfloat("velocity", 5.0, above=0.0)
        self.accel = self.homing_accel = config.getfloat(
            "accel", 0.0, minval=0.0
        )
        self.next_cmd_time = 0.0
        # Setup iterative solver
        ffi_main, ffi_lib = chelper.get_ffi()
        self.trapq = ffi_main.gc(ffi_lib.trapq_alloc(), ffi_lib.trapq_free)
        self.trapq_append = ffi_lib.trapq_append
        self.trapq_finalize_moves = ffi_lib.trapq_finalize_moves
        self.rail.setup_itersolve("cartesian_stepper_alloc", b"x")
        self.rail.set_trapq(self.trapq)
        # Register commands
        stepper_name = config.get_name().split()[1]
        gcode = self.printer.lookup_object("gcode")
        gcode.register_mux_command(
            "MANUAL_STEPPER",
            "STEPPER",
            stepper_name,
            self.cmd_MANUAL_STEPPER,
            desc=self.cmd_MANUAL_STEPPER_help,
        )

    def sync_print_time(self):
        toolhead = self.printer.lookup_object("toolhead")
        print_time = toolhead.get_last_move_time()
        if self.next_cmd_time > print_time:
            toolhead.dwell(self.next_cmd_time - print_time)
        else:
            self.next_cmd_time = print_time

    def do_enable(self, enable):
        self.sync_print_time()
        stepper_enable = self.printer.lookup_object("stepper_enable")
        if enable:
            for s in self.steppers:
                se = stepper_enable.lookup_enable(s.get_name())
                se.motor_enable(self.next_cmd_time)
        else:
            for s in self.steppers:
                se = stepper_enable.lookup_enable(s.get_name())
                se.motor_disable(self.next_cmd_time)
        self.sync_print_time()

    def do_set_position(self, setpos):
        self.rail.set_position([setpos, 0.0, 0.0])

    def do_move(self, movepos, speed, accel, sync=True):
        self.sync_print_time()
        cp = self.rail.get_commanded_position()
        dist = movepos - cp
        axis_r, accel_t, cruise_t, cruise_v = force_move.calc_move_time(
            dist, speed, accel
        )
        self.trapq_append(
            self.trapq,
            self.next_cmd_time,
            accel_t,
            cruise_t,
            accel_t,
            cp,
            0.0,
            0.0,
            axis_r,
            0.0,
            0.0,
            0.0,
            cruise_v,
            accel,
        )
        self.next_cmd_time = self.next_cmd_time + accel_t + cruise_t + accel_t
        self.rail.generate_steps(self.next_cmd_time)
<<<<<<< HEAD
        self.trapq_finalize_moves(self.trapq, self.next_cmd_time + 99999.9)
        toolhead = self.printer.lookup_object("toolhead")
        toolhead.note_kinematic_activity(self.next_cmd_time)
=======
        self.trapq_finalize_moves(self.trapq, self.next_cmd_time + 99999.9,
                                  self.next_cmd_time + 99999.9)
        toolhead = self.printer.lookup_object('toolhead')
        toolhead.note_mcu_movequeue_activity(self.next_cmd_time)
>>>>>>> 600e89ae
        if sync:
            self.sync_print_time()

    def do_homing_move(self, movepos, speed, accel, triggered, check_trigger):
        if not self.can_home:
            raise self.printer.command_error(
                "No endstop for this manual stepper"
            )
        self.homing_accel = accel
        pos = [movepos, 0.0, 0.0, 0.0]
        endstops = self.rail.get_endstops()
        phoming = self.printer.lookup_object("homing")
        phoming.manual_home(
            self, endstops, pos, speed, triggered, check_trigger
        )

    cmd_MANUAL_STEPPER_help = "Command a manually configured stepper"

    def cmd_MANUAL_STEPPER(self, gcmd):
        enable = gcmd.get_int("ENABLE", None)
        if enable is not None:
            self.do_enable(enable)
        setpos = gcmd.get_float("SET_POSITION", None)
        if setpos is not None:
            self.do_set_position(setpos)
        speed = gcmd.get_float("SPEED", self.velocity, above=0.0)
        accel = gcmd.get_float("ACCEL", self.accel, minval=0.0)
        homing_move = gcmd.get_int("STOP_ON_ENDSTOP", 0)
        if homing_move:
            movepos = gcmd.get_float("MOVE")
            self.do_homing_move(
                movepos, speed, accel, homing_move > 0, abs(homing_move) == 1
            )
        elif gcmd.get_float("MOVE", None) is not None:
            movepos = gcmd.get_float("MOVE")
            sync = gcmd.get_int("SYNC", 1)
            self.do_move(movepos, speed, accel, sync)
        elif gcmd.get_int("SYNC", 0):
            self.sync_print_time()

    # Toolhead wrappers to support homing
    def flush_step_generation(self):
        self.sync_print_time()

    def get_position(self):
        return [self.rail.get_commanded_position(), 0.0, 0.0, 0.0]

    def set_position(self, newpos, homing_axes=()):
        self.do_set_position(newpos[0])

    def get_last_move_time(self):
        self.sync_print_time()
        return self.next_cmd_time

    def dwell(self, delay):
        self.next_cmd_time += max(0.0, delay)

    def drip_move(self, newpos, speed, drip_completion):
        self.do_move(newpos[0], speed, self.homing_accel)

    def get_kinematics(self):
        return self

    def get_steppers(self):
        return self.steppers

    def calc_position(self, stepper_positions):
        return [stepper_positions[self.rail.get_name()], 0.0, 0.0]


def load_config_prefix(config):
    return ManualStepper(config)<|MERGE_RESOLUTION|>--- conflicted
+++ resolved
@@ -92,16 +92,13 @@
         )
         self.next_cmd_time = self.next_cmd_time + accel_t + cruise_t + accel_t
         self.rail.generate_steps(self.next_cmd_time)
-<<<<<<< HEAD
-        self.trapq_finalize_moves(self.trapq, self.next_cmd_time + 99999.9)
+        self.trapq_finalize_moves(
+            self.trapq,
+            self.next_cmd_time + 99999.9,
+            self.next_cmd_time + 99999.9,
+        )
         toolhead = self.printer.lookup_object("toolhead")
-        toolhead.note_kinematic_activity(self.next_cmd_time)
-=======
-        self.trapq_finalize_moves(self.trapq, self.next_cmd_time + 99999.9,
-                                  self.next_cmd_time + 99999.9)
-        toolhead = self.printer.lookup_object('toolhead')
         toolhead.note_mcu_movequeue_activity(self.next_cmd_time)
->>>>>>> 600e89ae
         if sync:
             self.sync_print_time()
 
