--- conflicted
+++ resolved
@@ -161,17 +161,10 @@
         count = seq = 0
         samples = [None] * (len(raw_samples) * SAMPLES_PER_BLOCK)
         for params in raw_samples:
-<<<<<<< HEAD
-            seq_diff = (last_sequence - params["sequence"]) & 0xFFFF
-            seq_diff -= (seq_diff & 0x8000) << 1
-            seq = last_sequence - seq_diff
-            d = bytearray(params["data"])
-=======
-            seq_diff = (params['sequence'] - last_sequence) & 0xffff
+            seq_diff = (params["sequence"] - last_sequence) & 0xFFFF
             seq_diff -= (seq_diff & 0x8000) << 1
             seq = last_sequence + seq_diff
-            d = bytearray(params['data'])
->>>>>>> 547bfbf8
+            d = bytearray(params["data"])
             msg_cdiff = seq * SAMPLES_PER_BLOCK - chip_base
 
             for i in range(len(d) // BYTES_PER_SAMPLE):
@@ -204,27 +197,13 @@
                 break
         else:
             raise self.printer.command_error("Unable to query mpu9250 fifo")
-<<<<<<< HEAD
         mcu_clock = self.mcu.clock32_to_clock64(params["clock"])
-        sequence = (self.last_sequence & ~0xFFFF) | params["next_sequence"]
-        if sequence < self.last_sequence:
-            sequence += 0x10000
-        self.last_sequence = sequence
+        seq_diff = (params["next_sequence"] - self.last_sequence) & 0xFFFF
+        self.last_sequence += seq_diff
         buffered = params["buffered"]
-        limit_count = (self.last_limit_count & ~0xFFFF) | params["limit_count"]
-        if limit_count < self.last_limit_count:
-            limit_count += 0x10000
-        self.last_limit_count = limit_count
+        lc_diff = (params["limit_count"] - self.last_limit_count) & 0xFFFF
+        self.last_limit_count += lc_diff
         duration = params["query_ticks"]
-=======
-        mcu_clock = self.mcu.clock32_to_clock64(params['clock'])
-        seq_diff = (params['next_sequence'] - self.last_sequence) & 0xffff
-        self.last_sequence += seq_diff
-        buffered = params['buffered']
-        lc_diff = (params['limit_count'] - self.last_limit_count) & 0xffff
-        self.last_limit_count += lc_diff
-        duration = params['query_ticks']
->>>>>>> 547bfbf8
         if duration > self.max_query_duration:
             # Skip measurement as a high query time could skew clock tracking
             self.max_query_duration = max(
@@ -232,14 +211,11 @@
             )
             return
         self.max_query_duration = 2 * duration
-<<<<<<< HEAD
         msg_count = (
-            sequence * SAMPLES_PER_BLOCK + buffered // BYTES_PER_SAMPLE + fifo
-        )
-=======
-        msg_count = (self.last_sequence * SAMPLES_PER_BLOCK
-                     + buffered // BYTES_PER_SAMPLE + fifo)
->>>>>>> 547bfbf8
+            self.last_sequence * SAMPLES_PER_BLOCK
+            + buffered // BYTES_PER_SAMPLE
+            + fifo
+        )
         # The "chip clock" is the message counter plus .5 for average
         # inaccuracy of query responses and plus .5 for assumed offset
         # of mpu9250 hw processing time.
